--- conflicted
+++ resolved
@@ -25,7 +25,6 @@
 package io.questdb.cutlass.http;
 
 import java.io.Closeable;
-import java.util.concurrent.Callable;
 
 import org.jetbrains.annotations.Nullable;
 
@@ -34,17 +33,13 @@
 import io.questdb.WorkerPoolAwareConfiguration.ServerFactory;
 import io.questdb.cairo.CairoEngine;
 import io.questdb.cairo.ColumnIndexerJob;
-<<<<<<< HEAD
 import io.questdb.cutlass.http.processors.JsonQueryProcessor;
 import io.questdb.cutlass.http.processors.QueryCache;
 import io.questdb.cutlass.http.processors.StaticContentProcessor;
 import io.questdb.cutlass.http.processors.TableStatusCheckProcessor;
 import io.questdb.cutlass.http.processors.TextImportProcessor;
 import io.questdb.cutlass.http.processors.TextQueryProcessor;
-=======
-import io.questdb.cutlass.http.processors.*;
 import io.questdb.griffin.FunctionFactoryCache;
->>>>>>> 393b7734
 import io.questdb.griffin.engine.groupby.vect.GroupByNotKeyedJob;
 import io.questdb.log.Log;
 import io.questdb.log.LogFactory;
@@ -124,31 +119,14 @@
             MessageBus messageBus,
             @Nullable FunctionFactoryCache functionFactoryCache
     ) {
-        return create(configuration, sharedWorkerPool, workerPoolLog, cairoEngine, HttpServer.CREATE0, messageBus);
-    }
-
-    @Nullable
-    public static HttpServer create(
-            HttpServerConfiguration configuration,
-            WorkerPool sharedWorkerPool,
-            Log workerPoolLog,
-            CairoEngine cairoEngine,
-            ServerFactory<HttpServer, HttpServerConfiguration> factory,
-            MessageBus messageBus
-    ) {
         return WorkerPoolAwareConfiguration.create(
                 configuration,
                 sharedWorkerPool,
                 workerPoolLog,
                 cairoEngine,
-<<<<<<< HEAD
-                factory,
-                messageBus
-=======
                 CREATE0,
                 messageBus,
                 functionFactoryCache
->>>>>>> 393b7734
         );
     }
 
@@ -170,6 +148,25 @@
         );
     }
 
+    @Nullable
+    public static HttpServer create(
+            HttpServerConfiguration configuration,
+            WorkerPool sharedWorkerPool,
+            Log workerPoolLog,
+            CairoEngine cairoEngine,
+            ServerFactory<HttpServer, HttpServerConfiguration> factory,
+            MessageBus messageBus
+    ) {
+        return WorkerPoolAwareConfiguration.create(
+                configuration, sharedWorkerPool,
+                workerPoolLog,
+                cairoEngine,
+                factory,
+                messageBus,
+                null
+        );
+    }
+    
     public interface HttpRequestProcessorBuilder {
         HttpRequestProcessor newInstance();
     }
@@ -189,9 +186,10 @@
                     configuration.getJsonQueryProcessorConfiguration(),
                     cairoEngine,
                     messageBus,
-                    workerPool.getWorkerCount());
+                    workerPool.getWorkerCount(),
+                    functionFactoryCache);
         };
-        addDefaultEndpoints(s, configuration, cairoEngine, workerPool, localPool, messageBus, jsonQueryProcessorBuilder);
+        addDefaultEndpoints(s, configuration, cairoEngine, workerPool, localPool, messageBus, jsonQueryProcessorBuilder, functionFactoryCache);
         return s;
     }
 
@@ -202,22 +200,13 @@
             WorkerPool workerPool,
             boolean localPool,
             MessageBus messageBus,
-            HttpRequestProcessorBuilder jsonQueryProcessorBuilder
-    ) {
-        server.bind(new HttpRequestProcessorFactory() {
-            @Override
-            public HttpRequestProcessor newInstance() {
-<<<<<<< HEAD
+            HttpRequestProcessorBuilder jsonQueryProcessorBuilder,
+            FunctionFactoryCache functionFactoryCache
+    ) {
+        server.bind(new HttpRequestProcessorFactory() {
+            @Override
+            public HttpRequestProcessor newInstance() {
                 return jsonQueryProcessorBuilder.newInstance();
-=======
-                return new JsonQueryProcessor(
-                        configuration.getJsonQueryProcessorConfiguration(),
-                        cairoEngine,
-                        messageBus,
-                        workerPool.getWorkerCount(),
-                        functionFactoryCache
-                );
->>>>>>> 393b7734
             }
 
             @Override
