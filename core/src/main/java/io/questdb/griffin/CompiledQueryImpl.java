--- conflicted
+++ resolved
@@ -122,11 +122,12 @@
         return this;
     }
 
-<<<<<<< HEAD
     public CompiledQuery of(int type) {
         this.type = type;
-=======
-    CompiledQuery ofShowTables(RecordCursorFactory recordCursorFactory) {
+        return this;
+    }
+
+   CompiledQuery ofShowTables(RecordCursorFactory recordCursorFactory) {
         this.type = SHOW_TABLES;
         this.recordCursorFactory = recordCursorFactory;
         return this;
@@ -135,7 +136,6 @@
     CompiledQuery ofShowColumns(RecordCursorFactory recordCursorFactory) {
         this.type = SHOW_COLUMNS;
         this.recordCursorFactory = recordCursorFactory;
->>>>>>> 0adf2896
         return this;
     }
 }